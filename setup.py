# Setup file for cheshire3 package
import sys
import os
import inspect

from warnings import warn

# Import Distribute / Setuptools
import distribute_setup
distribute_setup.use_setuptools()
from setuptools import setup, find_packages

# Check version
if sys.version_info < (2,6):
    warn("Python 2.6 or later required, some code may be incompatible with earlier versions.")

# Determine python-dateutil version
dateutilstr = 'python-dateutil == 1.5' if sys.version_info < (3,0) else 'python-dateutil >= 2.0'

# Inspect to find current path
setuppath = inspect.getfile(inspect.currentframe())
setupdir = os.path.dirname(setuppath)

_name = u'cheshire3'
<<<<<<< HEAD
_version = '1.0.0b39'
=======
_version = '1.0.0b40'
>>>>>>> 0a2adbf0

# Read any necessary bits from README.mdown
try:
    fh = open(os.path.join(setupdir, 'README.mdown'), 'r')
except IOError:
    _long_description = u''
else:
    fstr = fh.read()
    fh.close()
    # Long Description
    desc_st_str = u'''\
Description
-----------'''
    desc_end_str = u'''\
Authors
-------'''
    desc_st = fstr.find(desc_st_str)+len(desc_st_str)+1
    desc_end = fstr.find(desc_end_str)-1
    _long_description = fstr[desc_st:desc_end]
    # Process any further sections here
    # Delete file contents from memory
    del fstr


setup(
    name = _name,
    version = _version,
    packages = find_packages('code'),
    package_dir = {'': 'code'},
    include_package_data = True,
    exclude_package_data = {'': ['README.mdown']},
    requires=['lxml(>=2.1)', 'bsddb', 'dateutil'],
    install_requires=['lxml >= 2.1', dateutilstr, 'zopyx.txng3.ext == 3.3.1'],
    dependency_links = [
    	"http://labix.org/python-dateutil"
	],
    extras_require = {
        'graph': ['rdflib'],
        'lucene': ['lucene'],
        'sql': ['PyGreSQL >= 3.8.1'],
        'web': ['PyZ3950 >= 2.04']
    },
    keywords = u"xml document search information retrieval engine data text",
    description = u'Cheshire3 Search and Retrieval Engine and Information Framework',
    long_description = _long_description,
    author = "Rob Sanderson, et al.",
    author_email = "azaroth@liv.ac.uk",
    maintainer = 'John Harrison',
    maintainer_email = u'john.harrison@liv.ac.uk',
    license = "BSD",
    classifiers = [
        "Intended Audience :: Developers",
        "Intended Audience :: Information Technology",
        "License :: OSI Approved :: BSD License",
        "Programming Language :: Python :: 2.6",
        "Programming Language :: Python :: 2.7",
        "Topic :: Internet :: WWW/HTTP :: Indexing/Search",
        "Topic :: Internet :: WWW/HTTP :: WSGI :: Application",
        "Topic :: Internet :: Z39.50",
        "Topic :: Text Processing :: Indexing",
        "Topic :: Text Processing :: Linguistic",
        "Topic :: Text Processing :: Markup"
    ],
    url = "http://www.cheshire3.org/",
    download_url = 'http://www.cheshire3.org/download/{0}/src/{1}-{2}.tar.gz'.format(
    _version[:5], _name, _version)
)
<|MERGE_RESOLUTION|>--- conflicted
+++ resolved
@@ -22,11 +22,7 @@
 setupdir = os.path.dirname(setuppath)
 
 _name = u'cheshire3'
-<<<<<<< HEAD
-_version = '1.0.0b39'
-=======
-_version = '1.0.0b40'
->>>>>>> 0a2adbf0
+_version = '1.0.0b41'
 
 # Read any necessary bits from README.mdown
 try:
