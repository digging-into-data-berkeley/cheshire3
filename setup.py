# Setup file for cheshire3 package

import sys
import os
import inspect

from warnings import warn

# Import Distribute / Setuptools
import distribute_setup
distribute_setup.use_setuptools()
from setuptools import setup, find_packages
from cheshire3.internal import cheshire3Version

# Check Python version
py_version = getattr(sys, 'version_info', (0, 0, 0))

if py_version < (2, 6):
    warn("Cheshire3 requires Python 2.6 or later; some code may be "
         "incompatible with earlier versions.")

# Basic information
_name = 'cheshire3'
<<<<<<< HEAD
_version = (1, 1)
_patch_version = (0,) 
=======
_version = '.'.join(map(str, cheshire3Version))
>>>>>>> 806d4af7
_description = ('Cheshire3 Search and Retrieval Engine and Information '
                'Framework')
_download_url = ('http://www.cheshire3.org/download/{0}/src/{1}-{2}.tar.gz'
                 ''.format(_version[:3], _name, _version))

# More detailed description from README
# Inspect to find current path
setuppath = inspect.getfile(inspect.currentframe())
setupdir = os.path.dirname(setuppath)
try:
    fh = open(os.path.join(setupdir, 'README.rst'), 'r')
except IOError:
    _long_description = ''
else:
    _long_description = fh.read()
    fh.close()

# Requirements
with open(os.path.join(setupdir, 'requirements.txt'), 'r') as fh:
    _install_requires = fh.readlines()
# Determine python-dateutil version
if py_version < (3, 0):
    dateutilstr = 'python-dateutil == 1.5'
else:
    'python-dateutil >= 2.0'
_install_requires.append(dateutilstr)
if py_version < (2, 7):
    _install_requires.append('argparse')
    _install_requires.append('unittest2')


setup(
    name=_name,
    version=_version,
    packages=[_name],
    include_package_data=True,
    package_data={'cheshire3': ['configs/*.xml', 'configs/extra/*.xml']},
    exclude_package_data={'': ['README.*', '.gitignore']},
    requires=['lxml(>=2.1)', 'bsddb', 'dateutil', 'argparse'],
    install_requires=_install_requires,
    setup_requires=['setuptools-git'],
    dependency_links=[
        "http://labix.org/python-dateutil"
    ],
    extras_require={
        'graph': ['rdflib'],
        'datamining': ['svm'],
        'lucene': ['lucene'],
        'sql': ['PyGreSQL >= 3.8.1'],
        'textmining': ['numpy', 'nltk >= 2.0'],
        'web': ['pyoai', 'PyZ3950 >= 2.04', 'ZSI < 2.0']
    },
    test_suite="cheshire3.test.testAll",
    scripts=['scripts/DocumentConverter.py'],
    entry_points={
        'console_scripts': [
            'cheshire3 = cheshire3.commands.cheshire3_console:main',
            'cheshire3-init = cheshire3.commands.cheshire3_init:main',
            'cheshire3-load = cheshire3.commands.cheshire3_load:main',
            'cheshire3-register = cheshire3.commands.cheshire3_register:main',
            'cheshire3-search = cheshire3.commands.cheshire3_search:main',
            'cheshire3-serve = cheshire3.commands.cheshire3_serve:main'
        ],
    },
    keywords="xml document search information retrieval engine data text",
    description=_description,
    long_description=_long_description,
    author="Rob Sanderson, et al.",
    author_email="azaroth@liv.ac.uk",
    maintainer='John Harrison',
    maintainer_email='john.harrison@liv.ac.uk',
    license="BSD",
    classifiers=[
        "Intended Audience :: Developers",
        "Intended Audience :: Information Technology",
        "License :: OSI Approved :: BSD License",
        "Programming Language :: Python :: 2.6",
        "Programming Language :: Python :: 2.7",
        "Topic :: Internet :: WWW/HTTP :: Indexing/Search",
        "Topic :: Internet :: WWW/HTTP :: WSGI :: Application",
        "Topic :: Internet :: Z39.50",
        "Topic :: Text Processing :: Indexing",
        "Topic :: Text Processing :: Linguistic",
        "Topic :: Text Processing :: Markup"
    ],
    url="http://www.cheshire3.org/",
    download_url=_download_url
)<|MERGE_RESOLUTION|>--- conflicted
+++ resolved
@@ -21,12 +21,7 @@
 
 # Basic information
 _name = 'cheshire3'
-<<<<<<< HEAD
-_version = (1, 1)
-_patch_version = (0,) 
-=======
 _version = '.'.join(map(str, cheshire3Version))
->>>>>>> 806d4af7
 _description = ('Cheshire3 Search and Retrieval Engine and Information '
                 'Framework')
 _download_url = ('http://www.cheshire3.org/download/{0}/src/{1}-{2}.tar.gz'
