--- conflicted
+++ resolved
@@ -45,13 +45,9 @@
     fh.close()
 
 # Requirements
-<<<<<<< HEAD
 with open(os.path.join(setupdir, 'requirements.txt'), 'r') as fh:
     _install_requires = fh.readlines()
-=======
-_install_requires = ['lxml >= 2.1', 'zopyx.txng3.ext >= 3.3.1']
 _tests_require = []
->>>>>>> 9e36767b
 # Determine python-dateutil version
 if py_version < (3, 0):
     dateutilstr = 'python-dateutil == 1.5'
