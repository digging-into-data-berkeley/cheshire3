--- conflicted
+++ resolved
@@ -1,8 +1,6 @@
-<<<<<<< HEAD
+"""MPI based parallel processing."""
+
 from __future__ import absolute_import
-=======
-"""MPI based parallel processing."""
->>>>>>> df8b2819
 
 import sys
 import time
