--- conflicted
+++ resolved
@@ -1057,11 +1057,7 @@
             for r in l:
                 rec = r.fetch_record(session)
                 tmplist.append((spec.process(session, rec), r))
-<<<<<<< HEAD
-        elif (type(spec) == str and hasattr(self[0], spec)):
-=======
         elif (isinstance(spec, str) and hasattr(self[0], spec)):
->>>>>>> 6451ddab
             # Sort by attribute of item
             tmplist = [(getattr(x, spec), x) for x in l]
             if ascending is None:
